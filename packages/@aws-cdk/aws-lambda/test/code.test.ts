import '@aws-cdk/assert-internal/jest';
import * as path from 'path';
import { ABSENT, ResourcePart } from '@aws-cdk/assert-internal';
import * as ecr from '@aws-cdk/aws-ecr';
import { testLegacyBehavior } from '@aws-cdk/cdk-build-tools';
import * as cdk from '@aws-cdk/core';
import * as cxapi from '@aws-cdk/cx-api';
import * as lambda from '../lib';

/* eslint-disable dot-notation */

describe('code', () => {
  describe('lambda.Code.fromInline', () => {
    test('fails if used with unsupported runtimes', () => {
      expect(() => defineFunction(lambda.Code.fromInline('boom'), lambda.Runtime.GO_1_X)).toThrow(/Inline source not allowed for go1\.x/);
      expect(() => defineFunction(lambda.Code.fromInline('boom'), lambda.Runtime.JAVA_8)).toThrow(/Inline source not allowed for java8/);
    });
    test('fails if larger than 4096 bytes', () => {
      expect(() => defineFunction(lambda.Code.fromInline(generateRandomString(4097)), lambda.Runtime.NODEJS_10_X))
        .toThrow(/Lambda source is too large, must be <= 4096 but is 4097/);
    });
  });
  describe('lambda.Code.fromAsset', () => {
    test('fails if a non-zip asset is used', () => {
      // GIVEN
      const fileAsset = lambda.Code.fromAsset(path.join(__dirname, 'my-lambda-handler', 'index.py'));

      // THEN
      expect(() => defineFunction(fileAsset)).toThrow(/Asset must be a \.zip file or a directory/);
    });

    test('only one Asset object gets created even if multiple functions use the same AssetCode', () => {
      // GIVEN
      const app = new cdk.App({
        context: {
          [cxapi.NEW_STYLE_STACK_SYNTHESIS_CONTEXT]: false,
        },
      });
      const stack = new cdk.Stack(app, 'MyStack');
      const directoryAsset = lambda.Code.fromAsset(path.join(__dirname, 'my-lambda-handler'));

      // WHEN
      new lambda.Function(stack, 'Func1', {
        handler: 'foom',
        runtime: lambda.Runtime.NODEJS_10_X,
        code: directoryAsset,
      });

      new lambda.Function(stack, 'Func2', {
        handler: 'foom',
        runtime: lambda.Runtime.NODEJS_10_X,
        code: directoryAsset,
      });

      // THEN
      const assembly = app.synth();
      const synthesized = assembly.stacks[0];

      // Func1 has an asset, Func2 does not
      expect(synthesized.assets.length).toEqual(1);
    });

    test('adds code asset metadata', () => {
      // GIVEN
      const stack = new cdk.Stack();
      stack.node.setContext(cxapi.ASSET_RESOURCE_METADATA_ENABLED_CONTEXT, true);

      const location = path.join(__dirname, 'my-lambda-handler');

      // WHEN
      new lambda.Function(stack, 'Func1', {
        code: lambda.Code.fromAsset(location),
        runtime: lambda.Runtime.NODEJS_10_X,
        handler: 'foom',
      });

      // THEN
      expect(stack).toHaveResource('AWS::Lambda::Function', {
        Metadata: {
          [cxapi.ASSET_RESOURCE_METADATA_PATH_KEY]: 'asset.9678c34eca93259d11f2d714177347afd66c50116e1e08996eff893d3ca81232',
          [cxapi.ASSET_RESOURCE_METADATA_ORIGINAL_PATH_KEY]: location,
          [cxapi.ASSET_RESOURCE_METADATA_IS_BUNDLED_KEY]: false,
          [cxapi.ASSET_RESOURCE_METADATA_PROPERTY_KEY]: 'Code',
        },
      }, ResourcePart.CompleteDefinition);
    });

    test('fails if asset is bound with a second stack', () => {
      // GIVEN
      const asset = lambda.Code.fromAsset(path.join(__dirname, 'my-lambda-handler'));

      const app = new cdk.App();
      const stack1 = new cdk.Stack(app, 'Stack1');
      new lambda.Function(stack1, 'Func', {
        code: asset,
        runtime: lambda.Runtime.NODEJS_10_X,
        handler: 'foom',
      });

      const stack2 = new cdk.Stack(app, 'Stack2');
      expect(() => new lambda.Function(stack2, 'Func', {
        code: asset,
        runtime: lambda.Runtime.NODEJS_10_X,
        handler: 'foom',
      })).toThrow(/already associated/);
    });
  });

  describe('lambda.Code.fromCfnParameters', () => {
    test("automatically creates the Bucket and Key parameters when it's used in a Function", () => {
      const stack = new cdk.Stack();
      const code = new lambda.CfnParametersCode();
      new lambda.Function(stack, 'Function', {
        code,
        runtime: lambda.Runtime.NODEJS_10_X,
        handler: 'index.handler',
      });

      expect(stack).toHaveResourceLike('AWS::Lambda::Function', {
        Code: {
          S3Bucket: {
            Ref: 'FunctionLambdaSourceBucketNameParameter9E9E108F',
          },
          S3Key: {
            Ref: 'FunctionLambdaSourceObjectKeyParameter1C7AED11',
          },
        },
      });

      expect(stack.resolve(code.bucketNameParam)).toEqual('FunctionLambdaSourceBucketNameParameter9E9E108F');
      expect(stack.resolve(code.objectKeyParam)).toEqual('FunctionLambdaSourceObjectKeyParameter1C7AED11');
    });

    test('does not allow accessing the Parameter properties before being used in a Function', () => {
      const code = new lambda.CfnParametersCode();

      expect(() => code.bucketNameParam).toThrow(/bucketNameParam/);

      expect(() => code.objectKeyParam).toThrow(/objectKeyParam/);
    });

    test('allows passing custom Parameters when creating it', () => {
      const stack = new cdk.Stack();
      const bucketNameParam = new cdk.CfnParameter(stack, 'BucketNameParam', {
        type: 'String',
      });
      const bucketKeyParam = new cdk.CfnParameter(stack, 'ObjectKeyParam', {
        type: 'String',
      });

      const code = lambda.Code.fromCfnParameters({
        bucketNameParam,
        objectKeyParam: bucketKeyParam,
      });

      expect(stack.resolve(code.bucketNameParam)).toEqual('BucketNameParam');
      expect(stack.resolve(code.objectKeyParam)).toEqual('ObjectKeyParam');

      new lambda.Function(stack, 'Function', {
        code,
        runtime: lambda.Runtime.NODEJS_10_X,
        handler: 'index.handler',
      });

      expect(stack).toHaveResourceLike('AWS::Lambda::Function', {
        Code: {
          S3Bucket: {
            Ref: 'BucketNameParam',
          },
          S3Key: {
            Ref: 'ObjectKeyParam',
          },
        },
      });
    });

    test('can assign parameters', () => {
      // given
      const stack = new cdk.Stack();
      const code = new lambda.CfnParametersCode({
        bucketNameParam: new cdk.CfnParameter(stack, 'BucketNameParam', {
          type: 'String',
        }),
        objectKeyParam: new cdk.CfnParameter(stack, 'ObjectKeyParam', {
          type: 'String',
        }),
      });

      // when
      const overrides = stack.resolve(code.assign({
        bucketName: 'SomeBucketName',
        objectKey: 'SomeObjectKey',
      }));

      // then
      expect(overrides['BucketNameParam']).toEqual('SomeBucketName');
      expect(overrides['ObjectKeyParam']).toEqual('SomeObjectKey');
    });
  });

  describe('lambda.Code.fromEcr', () => {
    test('repository uri is correctly identified', () => {
      // given
      const stack = new cdk.Stack();
      const repo = new ecr.Repository(stack, 'Repo');

      // when
      new lambda.Function(stack, 'Fn', {
        code: lambda.Code.fromEcrImage(repo),
        handler: lambda.Handler.FROM_IMAGE,
        runtime: lambda.Runtime.FROM_IMAGE,
      });

      // then
      expect(stack).toHaveResource('AWS::Lambda::Function', {
        Code: {
          ImageUri: stack.resolve(repo.repositoryUriForTag('latest')),
        },
        ImageConfig: ABSENT,
      });
    });

    test('props are correctly resolved', () => {
      // given
      const stack = new cdk.Stack();
      const repo = new ecr.Repository(stack, 'Repo');

      // when
      new lambda.Function(stack, 'Fn', {
        code: lambda.Code.fromEcrImage(repo, {
          cmd: ['cmd', 'param1'],
          entrypoint: ['entrypoint', 'param2'],
          tag: 'mytag',
          workingDirectory: '/some/path',
        }),
        handler: lambda.Handler.FROM_IMAGE,
        runtime: lambda.Runtime.FROM_IMAGE,
      });

      // then
      expect(stack).toHaveResource('AWS::Lambda::Function', {
        Code: {
          ImageUri: stack.resolve(repo.repositoryUriForTag('mytag')),
        },
        ImageConfig: {
          Command: ['cmd', 'param1'],
          EntryPoint: ['entrypoint', 'param2'],
          WorkingDirectory: '/some/path',
        },
      });
    });

    test('permission grants', () => {
      // given
      const stack = new cdk.Stack();
      const repo = new ecr.Repository(stack, 'Repo');

      // when
      new lambda.Function(stack, 'Fn', {
        code: lambda.Code.fromEcrImage(repo),
        handler: lambda.Handler.FROM_IMAGE,
        runtime: lambda.Runtime.FROM_IMAGE,
      });

      // then
      expect(stack).toHaveResourceLike('AWS::ECR::Repository', {
        RepositoryPolicyText: {
          Statement: [
            {
              Action: [
                'ecr:BatchCheckLayerAvailability',
                'ecr:GetDownloadUrlForLayer',
                'ecr:BatchGetImage',
              ],
              Effect: 'Allow',
              Principal: {
                Service: 'lambda.amazonaws.com',
              },
            },
          ],
        },
      });
    });
  });

  describe('lambda.Code.fromImageAsset', () => {
    testLegacyBehavior('repository uri is correctly identified', cdk.App, (app) => {
      // given
      const stack = new cdk.Stack(app);

      // when
      new lambda.Function(stack, 'Fn', {
        code: lambda.Code.fromAssetImage(path.join(__dirname, 'docker-lambda-handler')),
        handler: lambda.Handler.FROM_IMAGE,
        runtime: lambda.Runtime.FROM_IMAGE,
      });

      // then
      expect(stack).toHaveResource('AWS::Lambda::Function', {
        Code: {
          ImageUri: {
            'Fn::Join': ['', [
              { Ref: 'AWS::AccountId' },
              '.dkr.ecr.',
              { Ref: 'AWS::Region' },
              '.',
              { Ref: 'AWS::URLSuffix' },
              '/aws-cdk/assets:f0fe8a410cb4b860a25f6f3e09237abf69cd38ab59f9ef2441597c75f598c634',
            ]],
          },
        },
        ImageConfig: ABSENT,
      });
    });

    test('props are correctly resolved', () => {
      // given
      const stack = new cdk.Stack();

      // when
      new lambda.Function(stack, 'Fn', {
        code: lambda.Code.fromAssetImage(path.join(__dirname, 'docker-lambda-handler'), {
          cmd: ['cmd', 'param1'],
          entrypoint: ['entrypoint', 'param2'],
          workingDirectory: '/some/path',
        }),
        handler: lambda.Handler.FROM_IMAGE,
        runtime: lambda.Runtime.FROM_IMAGE,
      });

      // then
      expect(stack).toHaveResource('AWS::Lambda::Function', {
        ImageConfig: {
          Command: ['cmd', 'param1'],
          EntryPoint: ['entrypoint', 'param2'],
          WorkingDirectory: '/some/path',
        },
      });
    });

    test('adds code asset metadata', () => {
      // given
      const stack = new cdk.Stack();
      stack.node.setContext(cxapi.ASSET_RESOURCE_METADATA_ENABLED_CONTEXT, true);

      const dockerfilePath = 'Dockerfile';
      const dockerBuildTarget = 'stage';
      const dockerBuildArgs = { arg1: 'val1', arg2: 'val2' };

      // when
      new lambda.Function(stack, 'Fn', {
        code: lambda.Code.fromAssetImage(path.join(__dirname, 'docker-lambda-handler'), {
          file: dockerfilePath,
          target: dockerBuildTarget,
          buildArgs: dockerBuildArgs,
        }),
        handler: lambda.Handler.FROM_IMAGE,
        runtime: lambda.Runtime.FROM_IMAGE,
      });

      // then
      expect(stack).toHaveResource('AWS::Lambda::Function', {
        Metadata: {
<<<<<<< HEAD
          [cxapi.ASSET_RESOURCE_METADATA_PATH_KEY]: 'asset.650a009a909c30e767a843a84ff7812616447251d245e0ab65d9bfb37f413e32',
=======
          [cxapi.ASSET_RESOURCE_METADATA_PATH_KEY]: 'asset.a9c9d6d081ba0d54102aaf16ab41685f1b2be011e8a60cf48427851946861359',
>>>>>>> c7af8166
          [cxapi.ASSET_RESOURCE_METADATA_DOCKERFILE_PATH_KEY]: dockerfilePath,
          [cxapi.ASSET_RESOURCE_METADATA_DOCKER_BUILD_ARGS_KEY]: dockerBuildArgs,
          [cxapi.ASSET_RESOURCE_METADATA_DOCKER_BUILD_TARGET_KEY]: dockerBuildTarget,
          [cxapi.ASSET_RESOURCE_METADATA_PROPERTY_KEY]: 'Code.ImageUri',
        },
      }, ResourcePart.CompleteDefinition);
    });

    test('adds code asset metadata with default dockerfile path', () => {
      // given
      const stack = new cdk.Stack();
      stack.node.setContext(cxapi.ASSET_RESOURCE_METADATA_ENABLED_CONTEXT, true);

      // when
      new lambda.Function(stack, 'Fn', {
        code: lambda.Code.fromAssetImage(path.join(__dirname, 'docker-lambda-handler')),
        handler: lambda.Handler.FROM_IMAGE,
        runtime: lambda.Runtime.FROM_IMAGE,
      });

      // then
      expect(stack).toHaveResource('AWS::Lambda::Function', {
        Metadata: {
<<<<<<< HEAD
          [cxapi.ASSET_RESOURCE_METADATA_PATH_KEY]: 'asset.a3cc4528c34874616814d9b3436ff0e5d01514c1d563ed8899657ca00982f308',
=======
          [cxapi.ASSET_RESOURCE_METADATA_PATH_KEY]: 'asset.cea95822039f89359d77f8faf5d6da116d1da130ce61a5972190455528ce30d5',
>>>>>>> c7af8166
          [cxapi.ASSET_RESOURCE_METADATA_DOCKERFILE_PATH_KEY]: 'Dockerfile',
          [cxapi.ASSET_RESOURCE_METADATA_PROPERTY_KEY]: 'Code.ImageUri',
        },
      }, ResourcePart.CompleteDefinition);
    });

    test('fails if asset is bound with a second stack', () => {
      // given
      const app = new cdk.App();
      const asset = lambda.Code.fromAssetImage(path.join(__dirname, 'docker-lambda-handler'));

      // when
      const stack1 = new cdk.Stack(app, 'Stack1');
      new lambda.Function(stack1, 'Fn', {
        code: asset,
        handler: lambda.Handler.FROM_IMAGE,
        runtime: lambda.Runtime.FROM_IMAGE,
      });

      const stack2 = new cdk.Stack(app, 'Stack2');

      // then
      expect(() => new lambda.Function(stack2, 'Fn', {
        code: asset,
        handler: lambda.Handler.FROM_IMAGE,
        runtime: lambda.Runtime.FROM_IMAGE,
      })).toThrow(/already associated/);
    });
  });

  describe('lambda.Code.fromDockerBuild', () => {
    let fromBuildMock: jest.SpyInstance<cdk.DockerImage>;
    let cpMock: jest.Mock<any, any>;

    beforeEach(() => {
      cpMock = jest.fn().mockReturnValue(path.join(__dirname, 'docker-build-lambda'));
      fromBuildMock = jest.spyOn(cdk.DockerImage, 'fromBuild').mockImplementation(() => ({
        cp: cpMock,
        image: 'tag',
        run: jest.fn(),
        toJSON: jest.fn(),
      }));
    });

    afterEach(() => {
      fromBuildMock.mockRestore();
    });

    test('can use the result of a Docker build as an asset', () => {
      // given
      const stack = new cdk.Stack();
      stack.node.setContext(cxapi.ASSET_RESOURCE_METADATA_ENABLED_CONTEXT, true);

      // when
      const FunctionCodepath = path.join(__dirname, 'docker-build-lambda');
      new lambda.Function(stack, 'Fn', {
        code: lambda.Code.fromDockerBuild(FunctionCodepath),
        handler: 'index.handler',
        runtime: lambda.Runtime.NODEJS_12_X,
      });

      // then
      expect(stack).toHaveResource('AWS::Lambda::Function', {
        Metadata: {
          [cxapi.ASSET_RESOURCE_METADATA_PATH_KEY]: 'asset.fbafdbb9ae8d1bae0def415b791a93c486d18ebc63270c748abecc3ac0ab9533',
          [cxapi.ASSET_RESOURCE_METADATA_ORIGINAL_PATH_KEY]: FunctionCodepath,
          [cxapi.ASSET_RESOURCE_METADATA_IS_BUNDLED_KEY]: false,
          [cxapi.ASSET_RESOURCE_METADATA_PROPERTY_KEY]: 'Code',
        },
      }, ResourcePart.CompleteDefinition);

      expect(fromBuildMock).toHaveBeenCalledWith(path.join(__dirname, 'docker-build-lambda'), {});
      expect(cpMock).toHaveBeenCalledWith('/asset/.', undefined);
    });

    test('fromDockerBuild appends /. to an image path not ending with a /', () => {
      // given
      const stack = new cdk.Stack();

      // when
      new lambda.Function(stack, 'Fn', {
        code: lambda.Code.fromDockerBuild(path.join(__dirname, 'docker-build-lambda'), {
          imagePath: '/my/image/path',
        }),
        handler: 'index.handler',
        runtime: lambda.Runtime.NODEJS_12_X,
      });

      // then
      expect(cpMock).toHaveBeenCalledWith('/my/image/path/.', undefined);
    });

    test('fromDockerBuild appends . to an image path ending with a /', () => {
      // given
      const stack = new cdk.Stack();

      // when
      new lambda.Function(stack, 'Fn', {
        code: lambda.Code.fromDockerBuild(path.join(__dirname, 'docker-build-lambda'), {
          imagePath: '/my/image/path/',
        }),
        handler: 'index.handler',
        runtime: lambda.Runtime.NODEJS_12_X,
      });

      // then
      expect(cpMock).toHaveBeenCalledWith('/my/image/path/.', undefined);
    });
  });
});

function defineFunction(code: lambda.Code, runtime: lambda.Runtime = lambda.Runtime.NODEJS_10_X) {
  const stack = new cdk.Stack();
  return new lambda.Function(stack, 'Func', {
    handler: 'foom',
    code,
    runtime,
  });
}

function generateRandomString(bytes: number) {
  let s = '';
  for (let i = 0; i < bytes; ++i) {
    s += String.fromCharCode(Math.round(Math.random() * 256));
  }
  return s;
}<|MERGE_RESOLUTION|>--- conflicted
+++ resolved
@@ -361,11 +361,7 @@
       // then
       expect(stack).toHaveResource('AWS::Lambda::Function', {
         Metadata: {
-<<<<<<< HEAD
           [cxapi.ASSET_RESOURCE_METADATA_PATH_KEY]: 'asset.650a009a909c30e767a843a84ff7812616447251d245e0ab65d9bfb37f413e32',
-=======
-          [cxapi.ASSET_RESOURCE_METADATA_PATH_KEY]: 'asset.a9c9d6d081ba0d54102aaf16ab41685f1b2be011e8a60cf48427851946861359',
->>>>>>> c7af8166
           [cxapi.ASSET_RESOURCE_METADATA_DOCKERFILE_PATH_KEY]: dockerfilePath,
           [cxapi.ASSET_RESOURCE_METADATA_DOCKER_BUILD_ARGS_KEY]: dockerBuildArgs,
           [cxapi.ASSET_RESOURCE_METADATA_DOCKER_BUILD_TARGET_KEY]: dockerBuildTarget,
@@ -389,11 +385,7 @@
       // then
       expect(stack).toHaveResource('AWS::Lambda::Function', {
         Metadata: {
-<<<<<<< HEAD
           [cxapi.ASSET_RESOURCE_METADATA_PATH_KEY]: 'asset.a3cc4528c34874616814d9b3436ff0e5d01514c1d563ed8899657ca00982f308',
-=======
-          [cxapi.ASSET_RESOURCE_METADATA_PATH_KEY]: 'asset.cea95822039f89359d77f8faf5d6da116d1da130ce61a5972190455528ce30d5',
->>>>>>> c7af8166
           [cxapi.ASSET_RESOURCE_METADATA_DOCKERFILE_PATH_KEY]: 'Dockerfile',
           [cxapi.ASSET_RESOURCE_METADATA_PROPERTY_KEY]: 'Code.ImageUri',
         },
