import { IConstruct, Construct, Node } from 'constructs';
import { Condition } from '../condition';
import { FieldUtils, JsonPath } from '../fields';
import { StateGraph } from '../state-graph';
import { CatchProps, Errors, IChainable, INextable, RetryProps } from '../types';

/**
 * Properties shared by all states
 */
export interface StateProps {
  /**
   * A comment describing this state
   *
   * @default No comment
   */
  readonly comment?: string;

  /**
   * JSONPath expression to select part of the state to be the input to this state.
   *
   * May also be the special value JsonPath.DISCARD, which will cause the effective
   * input to be the empty object {}.
   *
   * @default $
   */
  readonly inputPath?: string;

  /**
   * Parameters pass a collection of key-value pairs, either static values or JSONPath expressions that select from the input.
   *
   * @see
   * https://docs.aws.amazon.com/step-functions/latest/dg/input-output-inputpath-params.html#input-output-parameters
   *
   * @default No parameters
   */
  readonly parameters?: { [name: string]: any };

  /**
   * JSONPath expression to select part of the state to be the output to this state.
   *
   * May also be the special value JsonPath.DISCARD, which will cause the effective
   * output to be the empty object {}.
   *
   * @default $
   */
  readonly outputPath?: string;

  /**
   * JSONPath expression to indicate where to inject the state's output
   *
   * May also be the special value JsonPath.DISCARD, which will cause the state's
   * input to become its output.
   *
   * @default $
   */
  readonly resultPath?: string;

  /**
   * The JSON that will replace the state's raw result and become the effective
   * result before ResultPath is applied.
   *
   * You can use ResultSelector to create a payload with values that are static
   * or selected from the state's raw result.
   *
   * @see
   * https://docs.aws.amazon.com/step-functions/latest/dg/input-output-inputpath-params.html#input-output-resultselector
   *
   * @default - None
   */
  readonly resultSelector?: { [key: string]: any };
}

/**
 * Base class for all other state classes
 */
export abstract class State extends Construct implements IChainable {
  /**
   * Add a prefix to the stateId of all States found in a construct tree
   */
  public static prefixStates(root: IConstruct, prefix: string) {
    const queue = [root];
    while (queue.length > 0) {
      const el = queue.splice(0, 1)[0]!;
      if (isPrefixable(el)) {
        el.addPrefix(prefix);
      }
      queue.push(...Node.of(el).children);
    }
  }

  /**
   * Find the set of states reachable through transitions from the given start state.
   * This does not retrieve states from within sub-graphs, such as states within a Parallel state's branch.
   */
  public static findReachableStates(start: State, options: FindStateOptions = {}): State[] {
    const visited = new Set<State>();
    const ret = new Set<State>();
    const queue = [start];
    while (queue.length > 0) {
      const state = queue.splice(0, 1)[0]!;
      if (visited.has(state)) { continue; }
      visited.add(state);
      const outgoing = state.outgoingTransitions(options);
      queue.push(...outgoing);
      ret.add(state);
    }
    return Array.from(ret);
  }

  /**
   * Find the set of end states states reachable through transitions from the given start state
   */
  public static findReachableEndStates(start: State, options: FindStateOptions = {}): State[] {
    const visited = new Set<State>();
    const ret = new Set<State>();
    const queue = [start];
    while (queue.length > 0) {
      const state = queue.splice(0, 1)[0]!;
      if (visited.has(state)) { continue; }
      visited.add(state);

      const outgoing = state.outgoingTransitions(options);

      if (outgoing.length > 0) {
        // We can continue
        queue.push(...outgoing);
      } else {
        // Terminal state
        ret.add(state);
      }
    }
    return Array.from(ret);
  }

  /**
   * Return only the states that allow chaining from an array of states
   */
  public static filterNextables(states: State[]): INextable[] {
    return states.filter(isNextable) as any;
  }

  /**
   * First state of this Chainable
   */
  public readonly startState: State;

  /**
   * Continuable states of this Chainable
   */
  public abstract readonly endStates: INextable[];

  // This class has a superset of most of the features of the other states,
  // and the subclasses decide which part of the features to expose. Most
  // features are shared by a couple of states, and it becomes cumbersome to
  // slice it out across all states. This is not great design, but it is
  // pragmatic!
  protected readonly comment?: string;
  protected readonly inputPath?: string;
  protected readonly parameters?: object;
  protected readonly outputPath?: string;
  protected readonly resultPath?: string;
  protected readonly resultSelector?: object;
  protected readonly branches: StateGraph[] = [];
  protected iteration?: StateGraph;
  protected defaultChoice?: State;

  /**
   * @internal
   */
  protected _next?: State;

  private readonly retries: RetryProps[] = [];
  private readonly catches: CatchTransition[] = [];
  private readonly choices: ChoiceTransition[] = [];
  private readonly prefixes: string[] = [];

  /**
   * The graph that this state is part of.
   *
   * Used for guaranteeing consistency between graphs and graph components.
   */
  private containingGraph?: StateGraph;

  /**
   * States with references to this state.
   *
   * Used for finding complete connected graph that a state is part of.
   */
  private readonly incomingStates: State[] = [];

  constructor(scope: Construct, id: string, props: StateProps) {
    super(scope, id);

    this.startState = this;

    this.comment = props.comment;
    this.inputPath = props.inputPath;
    this.parameters = props.parameters;
    this.outputPath = props.outputPath;
    this.resultPath = props.resultPath;
<<<<<<< HEAD
    this.resultSelector = props.resultSelector;
=======

    this.node.addValidation({ validate: () => this.validateState() });
  }

  /**
   * Allows the state to validate itself.
   */
  protected validateState(): string[] {
    return [];
>>>>>>> a3cdc89c
  }

  public get id() {
    return this.node.id;
  }

  /**
   * Tokenized string that evaluates to the state's ID
   */
  public get stateId(): string {
    return this.prefixes.concat(this.id).join('');
  }

  /**
   * Add a prefix to the stateId of this state
   */
  public addPrefix(x: string) {
    if (x !== '') {
      this.prefixes.splice(0, 0, x);
    }
  }

  /**
   * Register this state as part of the given graph
   *
   * Don't call this. It will be called automatically when you work
   * with states normally.
   */
  public bindToGraph(graph: StateGraph) {
    if (this.containingGraph === graph) { return; }

    if (this.containingGraph) {
      // eslint-disable-next-line max-len
      throw new Error(`Trying to use state '${this.stateId}' in ${graph}, but is already in ${this.containingGraph}. Every state can only be used in one graph.`);
    }

    this.containingGraph = graph;
    this.whenBoundToGraph(graph);

    for (const incoming of this.incomingStates) {
      incoming.bindToGraph(graph);
    }
    for (const outgoing of this.outgoingTransitions({ includeErrorHandlers: true })) {
      outgoing.bindToGraph(graph);
    }
    for (const branch of this.branches) {
      branch.registerSuperGraph(this.containingGraph);
    }
    if (!!this.iteration) {
      this.iteration.registerSuperGraph(this.containingGraph);
    }
  }

  /**
   * Render the state as JSON
   */
  public abstract toStateJson(): object;

  /**
   * Add a retrier to the retry list of this state
   * @internal
   */
  protected _addRetry(props: RetryProps = {}) {
    validateErrors(props.errors);

    this.retries.push({
      ...props,
      errors: props.errors ?? [Errors.ALL],
    });
  }

  /**
   * Add an error handler to the catch list of this state
   * @internal
   */
  protected _addCatch(handler: State, props: CatchProps = {}) {
    validateErrors(props.errors);

    this.catches.push({
      next: handler,
      props: {
        errors: props.errors ?? [Errors.ALL],
        resultPath: props.resultPath,
      },
    });
    handler.addIncoming(this);
    if (this.containingGraph) {
      handler.bindToGraph(this.containingGraph);
    }
  }

  /**
   * Make the indicated state the default transition of this state
   */
  protected makeNext(next: State) {
    // Can't be called 'setNext' because of JSII
    if (this._next) {
      throw new Error(`State '${this.id}' already has a next state`);
    }
    this._next = next;
    next.addIncoming(this);
    if (this.containingGraph) {
      next.bindToGraph(this.containingGraph);
    }
  }

  /**
   * Add a choice branch to this state
   */
  protected addChoice(condition: Condition, next: State) {
    this.choices.push({ condition, next });
    next.startState.addIncoming(this);
    if (this.containingGraph) {
      next.startState.bindToGraph(this.containingGraph);
    }
  }

  /**
   * Add a paralle branch to this state
   */
  protected addBranch(branch: StateGraph) {
    this.branches.push(branch);
    if (this.containingGraph) {
      branch.registerSuperGraph(this.containingGraph);
    }
  }

  /**
   * Add a map iterator to this state
   */
  protected addIterator(iteration: StateGraph) {
    this.iteration = iteration;
    if (this.containingGraph) {
      iteration.registerSuperGraph(this.containingGraph);
    }
  }

  /**
   * Make the indicated state the default choice transition of this state
   */
  protected makeDefault(def: State) {
    // Can't be called 'setDefault' because of JSII
    if (this.defaultChoice) {
      throw new Error(`Choice '${this.id}' already has a default next state`);
    }
    this.defaultChoice = def;
  }

  /**
   * Render the default next state in ASL JSON format
   */
  protected renderNextEnd(): any {
    if (this._next) {
      return { Next: this._next.stateId };
    } else {
      return { End: true };
    }
  }

  /**
   * Render the choices in ASL JSON format
   */
  protected renderChoices(): any {
    return {
      Choices: renderList(this.choices, renderChoice),
      Default: this.defaultChoice?.stateId,
    };
  }

  /**
   * Render InputPath/Parameters/OutputPath in ASL JSON format
   */
  protected renderInputOutput(): any {
    return {
      InputPath: renderJsonPath(this.inputPath),
      Parameters: this.parameters,
      OutputPath: renderJsonPath(this.outputPath),
    };
  }

  /**
   * Render parallel branches in ASL JSON format
   */
  protected renderBranches(): any {
    return {
      Branches: this.branches.map(b => b.toGraphJson()),
    };
  }

  /**
   * Render map iterator in ASL JSON format
   */
  protected renderIterator(): any {
    if (!this.iteration) {
      throw new Error('Iterator must not be undefined !');
    }
    return {
      Iterator: this.iteration.toGraphJson(),
    };
  }

  /**
   * Render error recovery options in ASL JSON format
   */
  protected renderRetryCatch(): any {
    return {
      Retry: renderList(this.retries, renderRetry, (a, b) => compareErrors(a.errors, b.errors)),
      Catch: renderList(this.catches, renderCatch, (a, b) => compareErrors(a.props.errors, b.props.errors)),
    };
  }

  /**
   * Render ResultSelector in ASL JSON format
   */
  protected renderResultSelector(): any {
    return FieldUtils.renderObject({
      ResultSelector: this.resultSelector,
    });
  }

  /**
   * Called whenever this state is bound to a graph
   *
   * Can be overridden by subclasses.
   */
  protected whenBoundToGraph(graph: StateGraph) {
    graph.registerState(this);
  }

  /**
   * Add a state to the incoming list
   */
  private addIncoming(source: State) {
    this.incomingStates.push(source);
  }

  /**
   * Return all states this state can transition to
   */
  private outgoingTransitions(options: FindStateOptions): State[] {
    const ret = new Array<State>();
    if (this._next) { ret.push(this._next); }
    if (this.defaultChoice) { ret.push(this.defaultChoice); }
    for (const c of this.choices) {
      ret.push(c.next);
    }
    if (options.includeErrorHandlers) {
      for (const c of this.catches) {
        ret.push(c.next);
      }
    }
    return ret;
  }
}

/**
 * Options for finding reachable states
 */
export interface FindStateOptions {
  /**
   * Whether or not to follow error-handling transitions
   *
   * @default false
   */
  readonly includeErrorHandlers?: boolean;
}

/**
 * A Choice Transition
 */
interface ChoiceTransition {
  /**
   * State to transition to
   */
  next: State;

  /**
   * Condition for this transition
   */
  condition: Condition;
}

/**
 * Render a choice transition
 */
function renderChoice(c: ChoiceTransition) {
  return {
    ...c.condition.renderCondition(),
    Next: c.next.stateId,
  };
}

/**
 * A Catch Transition
 */
interface CatchTransition {
  /**
   * State to transition to
   */
  next: State;

  /**
   * Additional properties for this transition
   */
  props: CatchProps;
}

/**
 * Render a Retry object to ASL
 */
function renderRetry(retry: RetryProps) {
  return {
    ErrorEquals: retry.errors,
    IntervalSeconds: retry.interval && retry.interval.toSeconds(),
    MaxAttempts: retry.maxAttempts,
    BackoffRate: retry.backoffRate,
  };
}

/**
 * Render a Catch object to ASL
 */
function renderCatch(c: CatchTransition) {
  return {
    ErrorEquals: c.props.errors,
    ResultPath: renderJsonPath(c.props.resultPath),
    Next: c.next.stateId,
  };
}

/**
 * Compares a list of Errors to move Errors.ALL last in a sort function
 */
function compareErrors(a?: string[], b?: string[]) {
  if (a?.includes(Errors.ALL)) {
    return 1;
  }
  if (b?.includes(Errors.ALL)) {
    return -1;
  }
  return 0;
}

/**
 * Validates an errors list
 */
function validateErrors(errors?: string[]) {
  if (errors?.includes(Errors.ALL) && errors.length > 1) {
    throw new Error(`${Errors.ALL} must appear alone in an error list`);
  }
}

/**
 * Render a list or return undefined for an empty list
 */
export function renderList<T>(xs: T[], mapFn: (x: T) => any, sortFn?: (a: T, b: T) => number): any {
  if (xs.length === 0) { return undefined; }
  let list = xs;
  if (sortFn) {
    list = xs.sort(sortFn);
  }
  return list.map(mapFn);
}

/**
 * Render JSON path, respecting the special value DISCARD
 */
export function renderJsonPath(jsonPath?: string): undefined | null | string {
  if (jsonPath === undefined) { return undefined; }
  if (jsonPath === JsonPath.DISCARD) { return null; }

  if (!jsonPath.startsWith('$')) {
    throw new Error(`Expected JSON path to start with '$', got: ${jsonPath}`);
  }
  return jsonPath;
}

/**
 * Interface for structural feature testing (to make TypeScript happy)
 */
interface Prefixable {
  addPrefix(x: string): void;
}

/**
 * Whether an object is a Prefixable
 */
function isPrefixable(x: any): x is Prefixable {
  return typeof(x) === 'object' && x.addPrefix;
}

/**
 * Whether an object is INextable
 */
function isNextable(x: any): x is INextable {
  return typeof(x) === 'object' && x.next;
}<|MERGE_RESOLUTION|>--- conflicted
+++ resolved
@@ -198,9 +198,7 @@
     this.parameters = props.parameters;
     this.outputPath = props.outputPath;
     this.resultPath = props.resultPath;
-<<<<<<< HEAD
     this.resultSelector = props.resultSelector;
-=======
 
     this.node.addValidation({ validate: () => this.validateState() });
   }
@@ -210,7 +208,6 @@
    */
   protected validateState(): string[] {
     return [];
->>>>>>> a3cdc89c
   }
 
   public get id() {
