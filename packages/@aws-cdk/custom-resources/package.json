{
  "name": "@aws-cdk/custom-resources",
  "version": "1.21.1",
  "description": "Constructs for implementing CDK custom resources",
  "main": "lib/index.js",
  "types": "lib/index.d.ts",
  "jsii": {
    "outdir": "dist",
    "targets": {
      "java": {
        "package": "software.amazon.awscdk.customresources",
        "maven": {
          "groupId": "software.amazon.awscdk",
          "artifactId": "cdk-customresources"
        }
      },
      "dotnet": {
        "namespace": "Amazon.CDK.CustomResources",
        "packageId": "Amazon.CDK.AWS.CustomResources",
        "signAssembly": true,
        "assemblyOriginatorKeyFile": "../../key.snk",
        "iconUrl": "https://raw.githubusercontent.com/aws/aws-cdk/master/logo/default-256-dark.png"
      },
      "python": {
        "distName": "aws-cdk.custom-resources",
        "module": "aws_cdk.custom_resources"
      }
    }
  },
  "repository": {
    "type": "git",
    "url": "https://github.com/aws/aws-cdk.git",
    "directory": "packages/@aws-cdk/custom-resources"
  },
  "scripts": {
    "build": "cdk-build",
    "watch": "cdk-watch",
    "lint": "cdk-lint",
    "test": "cdk-test",
    "integ": "cdk-integ",
    "pkglint": "pkglint -f",
    "package": "cdk-package",
    "awslint": "cdk-awslint",
    "cfn2ts": "cfn2ts",
    "build+test+package": "npm run build+test && npm run package",
    "build+test": "npm run build && npm test",
    "compat": "cdk-compat"
  },
  "cdk-build": {
    "pre": [
      "cp -f $(node -p 'require.resolve(\"aws-sdk/apis/metadata.json\")') lib/aws-custom-resource/sdk-api-metadata.json"
    ]
  },
  "keywords": [
    "aws",
    "cdk",
    "constructs",
    "cloudformation",
    "custom-resources",
    "customresources"
  ],
  "author": {
    "name": "Amazon Web Services",
    "url": "https://aws.amazon.com",
    "organization": true
  },
  "license": "Apache-2.0",
  "devDependencies": {
    "@aws-cdk/assert": "1.21.1",
    "@aws-cdk/aws-events": "1.21.1",
    "@aws-cdk/aws-s3": "1.21.1",
    "@aws-cdk/aws-ssm": "1.21.1",
    "@types/aws-lambda": "^8.10.39",
    "@types/fs-extra": "^8.0.1",
    "@types/sinon": "^7.5.0",
    "aws-sdk": "^2.601.0",
    "aws-sdk-mock": "^5.0.0",
    "cdk-build-tools": "1.21.1",
    "cdk-integ-tools": "1.21.1",
    "cfn2ts": "1.21.1",
    "fs-extra": "^8.1.0",
    "nock": "^11.7.2",
<<<<<<< HEAD
    "pkglint": "1.21.0",
    "sinon": "^8.1.0"
=======
    "pkglint": "1.21.1",
    "sinon": "^8.0.4"
>>>>>>> 842cc5fa
  },
  "dependencies": {
    "@aws-cdk/aws-cloudformation": "1.21.1",
    "@aws-cdk/aws-iam": "1.21.1",
    "@aws-cdk/aws-lambda": "1.21.1",
    "@aws-cdk/aws-sns": "1.21.1",
    "@aws-cdk/aws-stepfunctions": "1.21.1",
    "@aws-cdk/aws-stepfunctions-tasks": "1.21.1",
    "@aws-cdk/core": "1.21.1"
  },
  "homepage": "https://github.com/aws/aws-cdk",
  "peerDependencies": {
    "@aws-cdk/aws-cloudformation": "1.21.1",
    "@aws-cdk/aws-iam": "1.21.1",
    "@aws-cdk/aws-lambda": "1.21.1",
    "@aws-cdk/aws-sns": "1.21.1",
    "@aws-cdk/aws-stepfunctions": "1.21.1",
    "@aws-cdk/aws-stepfunctions-tasks": "1.21.1",
    "@aws-cdk/core": "1.21.1"
  },
  "jest": {
    "moduleFileExtensions": [
      "js"
    ],
    "coverageThreshold": {
      "global": {
        "branches": 70,
        "statements": 80
      }
    },
    "collectCoverage": true,
    "coverageReporters": [
      "lcov",
      "html",
      "text-summary"
    ]
  },
  "engines": {
    "node": ">= 10.3.0"
  },
  "stability": "experimental",
  "awslint": {
    "exclude": [
      "construct-ctor-props-optional:@aws-cdk/custom-resources.AwsCustomResource",
      "props-physical-name:@aws-cdk/custom-resources.AsyncCustomResourceProps",
      "docs-public-apis:@aws-cdk/custom-resources.AwsCustomResource",
      "docs-public-apis:@aws-cdk/custom-resources.AwsCustomResourceProps",
      "props-default-doc:@aws-cdk/custom-resources.AwsSdkCall.parameters"
    ]
  }
}<|MERGE_RESOLUTION|>--- conflicted
+++ resolved
@@ -80,13 +80,8 @@
     "cfn2ts": "1.21.1",
     "fs-extra": "^8.1.0",
     "nock": "^11.7.2",
-<<<<<<< HEAD
-    "pkglint": "1.21.0",
+    "pkglint": "1.21.1",
     "sinon": "^8.1.0"
-=======
-    "pkglint": "1.21.1",
-    "sinon": "^8.0.4"
->>>>>>> 842cc5fa
   },
   "dependencies": {
     "@aws-cdk/aws-cloudformation": "1.21.1",
