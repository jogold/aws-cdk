{
  "name": "@aws-cdk/assertions",
  "version": "0.0.0",
  "description": "An assertion library for use with CDK Apps",
  "main": "lib/index.js",
  "types": "lib/index.d.ts",
  "scripts": {
    "build": "cdk-build",
    "watch": "cdk-watch",
    "lint": "cdk-lint",
    "test": "cdk-test",
    "pkglint": "pkglint -f",
    "package": "cdk-package",
    "build+test+package": "yarn build+test && yarn package",
    "build+test": "yarn build && yarn test",
    "rosetta:extract": "yarn --silent jsii-rosetta extract",
    "compat": "cdk-compat",
    "build+extract": "yarn build && yarn rosetta:extract",
    "build+test+extract": "yarn build+test && yarn rosetta:extract"
  },
  "jsii": {
    "outdir": "dist",
    "diagnostics": {
      "language-compatibility/member-name-conflicts-with-type-name": "error",
      "language-compatibility/reserved-word": "error"
    },
    "targets": {
      "java": {
        "package": "software.amazon.awscdk.assertions",
        "maven": {
          "groupId": "software.amazon.awscdk",
          "artifactId": "assertions"
        }
      },
      "dotnet": {
        "namespace": "Amazon.CDK.Assertions",
        "packageId": "Amazon.CDK.Assertions",
        "iconUrl": "https://raw.githubusercontent.com/aws/aws-cdk/master/logo/default-256-dark.png"
      },
      "python": {
        "distName": "aws-cdk.assertions",
        "module": "aws_cdk.assertions",
        "classifiers": [
          "Framework :: AWS CDK",
          "Framework :: AWS CDK :: 1"
        ]
      }
    },
    "projectReferences": true,
    "metadata": {
      "jsii": {
        "rosetta": {
          "strict": true
        }
      }
    }
  },
  "author": {
    "name": "Amazon Web Services",
    "url": "https://aws.amazon.com",
    "organization": true
  },
  "license": "Apache-2.0",
  "devDependencies": {
    "@aws-cdk/cdk-build-tools": "0.0.0",
    "@aws-cdk/pkglint": "0.0.0",
    "@types/fs-extra": "^9.0.13",
<<<<<<< HEAD
    "@types/jest": "^27.0.3",
    "constructs": "^3.3.69",
=======
    "@types/jest": "^27.0.2",
    "constructs": "^10.0.0",
>>>>>>> 448b0031
    "jest": "^27.3.1",
    "ts-jest": "^27.0.7"
  },
  "dependencies": {
    "@aws-cdk/cloud-assembly-schema": "0.0.0",
    "@aws-cdk/core": "0.0.0",
    "@aws-cdk/cx-api": "0.0.0",
    "constructs": "^10.0.0",
    "fs-extra": "^9.1.0"
  },
  "peerDependencies": {
    "@aws-cdk/cloud-assembly-schema": "0.0.0",
    "@aws-cdk/core": "0.0.0",
    "@aws-cdk/cx-api": "0.0.0",
    "constructs": "^10.0.0"
  },
  "bundledDependencies": [
    "fs-extra"
  ],
  "repository": {
    "url": "https://github.com/aws/aws-cdk.git",
    "type": "git",
    "directory": "packages/@aws-cdk/assertions"
  },
  "keywords": [
    "aws",
    "cdk",
    "assert"
  ],
  "homepage": "https://github.com/aws/aws-cdk",
  "engines": {
    "node": ">= 14.15.0"
  },
  "stability": "stable",
  "maturity": "stable",
  "publishConfig": {
    "tag": "next"
  },
  "awscdkio": {
    "announce": false
  },
  "private": true
}<|MERGE_RESOLUTION|>--- conflicted
+++ resolved
@@ -65,13 +65,8 @@
     "@aws-cdk/cdk-build-tools": "0.0.0",
     "@aws-cdk/pkglint": "0.0.0",
     "@types/fs-extra": "^9.0.13",
-<<<<<<< HEAD
     "@types/jest": "^27.0.3",
-    "constructs": "^3.3.69",
-=======
-    "@types/jest": "^27.0.2",
     "constructs": "^10.0.0",
->>>>>>> 448b0031
     "jest": "^27.3.1",
     "ts-jest": "^27.0.7"
   },
