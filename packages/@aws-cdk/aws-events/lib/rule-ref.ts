--- conflicted
+++ resolved
@@ -16,23 +16,5 @@
   /**
    * Exports this rule resource from this stack and returns an import token.
    */
-<<<<<<< HEAD
-  public export(): EventRuleRefProps {
-    return {
-      eventRuleArn: new Output(this, 'RuleArn', { value: this.ruleArn }).makeImportValue().toString()
-    };
-  }
-}
-
-class ImportedEventRule extends EventRuleRef {
-  public readonly ruleArn: string;
-
-  constructor(scope: Construct, scid: string, props: EventRuleRefProps) {
-    super(scope, scid);
-
-    this.ruleArn = props.eventRuleArn;
-  }
-=======
   export(): EventRuleImportProps;
->>>>>>> 9c91b20f
 }