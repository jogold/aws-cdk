{
  "name": "aws-cdk",
  "description": "CDK Toolkit, the command line tool for CDK apps",
  "version": "0.0.0",
  "bin": {
    "cdk": "bin/cdk"
  },
  "scripts": {
    "build": "cdk-build",
    "watch": "cdk-watch",
    "lint": "cdk-lint",
    "pkglint": "pkglint -f",
    "test": "cdk-test",
    "integ": "jest --testMatch '**/?(*.)+(integ-test).js'",
    "package": "cdk-package",
    "build+test+package": "yarn build+test && yarn package",
    "build+test": "yarn build && yarn test",
    "integ-cli": "npm run integ-cli-regression && npm run integ-cli-no-regression",
    "integ-cli-regression": "npm run integ-cli-regression-latest-release && npm run integ-cli-regression-latest-code",
    "integ-cli-regression-latest-release": "test/integ/run-against-dist test/integ/test-cli-regression-against-latest-release.sh",
    "integ-cli-regression-latest-code": "test/integ/run-against-dist test/integ/test-cli-regression-against-current-code.sh",
    "integ-cli-no-regression": "test/integ/run-against-repo test/integ/cli/test.sh",
    "integ-init": "test/integ/run-against-dist test/integ/init/test-all.sh",
    "gen": "./generate.sh",
    "build+extract": "yarn build",
    "build+test+extract": "yarn build+test"
  },
  "cdk-package": {
    "shrinkWrap": true
  },
  "author": {
    "name": "Amazon Web Services",
    "url": "https://aws.amazon.com",
    "organization": true
  },
  "license": "Apache-2.0",
  "devDependencies": {
    "@aws-cdk/core": "0.0.0",
    "@octokit/rest": "^18.11.2",
    "@types/archiver": "^5.3.0",
    "@types/fs-extra": "^8.1.2",
    "@types/glob": "^7.1.4",
    "@types/jest": "^26.0.24",
    "@types/minimatch": "^3.0.5",
    "@types/mockery": "^1.4.30",
    "@types/node": "^10.17.60",
    "@types/promptly": "^3.0.2",
    "@types/semver": "^7.3.8",
    "@types/sinon": "^9.0.11",
    "@types/table": "^6.0.0",
    "@types/uuid": "^8.3.1",
    "@types/wrap-ansi": "^3.0.0",
    "@types/yargs": "^15.0.14",
<<<<<<< HEAD
    "aws-sdk-mock": "^5.4.0",
    "@aws-cdk/cdk-build-tools": "0.0.0",
    "constructs": "^3.3.69",
=======
    "aws-sdk-mock": "^5.2.1",
    "cdk-build-tools": "0.0.0",
    "constructs": "^10.0.0",
>>>>>>> de5bf5d5
    "jest": "^26.6.3",
    "make-runnable": "^1.3.10",
    "mockery": "^2.1.0",
    "nock": "^13.1.3",
    "@aws-cdk/pkglint": "0.0.0",
    "sinon": "^9.2.4",
    "ts-jest": "^26.5.6",
    "ts-mock-imports": "^1.3.7",
    "xml-js": "^1.6.11"
  },
  "dependencies": {
    "@aws-cdk/cloud-assembly-schema": "0.0.0",
    "@aws-cdk/cloudformation-diff": "0.0.0",
    "@aws-cdk/cx-api": "0.0.0",
    "@aws-cdk/region-info": "0.0.0",
    "@jsii/check-node": "1.35.0",
    "archiver": "^5.3.0",
    "aws-sdk": "^2.979.0",
    "camelcase": "^6.2.0",
    "cdk-assets": "0.0.0",
    "colors": "^1.4.0",
    "decamelize": "^5.0.1",
    "fs-extra": "^9.1.0",
    "glob": "^7.2.0",
    "json-diff": "^0.5.4",
    "minimatch": ">=3.0",
    "promptly": "^3.2.0",
    "proxy-agent": "^5.0.0",
    "semver": "^7.3.5",
    "source-map-support": "^0.5.20",
    "table": "^6.7.1",
    "uuid": "^8.3.2",
    "wrap-ansi": "^7.0.0",
    "yaml": "1.10.2",
    "yargs": "^16.2.0"
  },
  "repository": {
    "url": "https://github.com/aws/aws-cdk.git",
    "type": "git",
    "directory": "packages/aws-cdk"
  },
  "keywords": [
    "aws",
    "cdk"
  ],
  "homepage": "https://github.com/aws/aws-cdk",
  "engines": {
    "node": ">= 10.13.0 <13 || >=13.7.0"
  },
  "nozem": {
    "ostools": [
      "git",
      "date",
      "cat",
      "dotnet",
      "mvn",
      "npm"
    ],
    "env": {
      "CODEBUILD_RESOLVED_SOURCE_VERSION": "|nzm-build"
    }
  },
  "stability": "stable",
  "maturity": "stable",
  "publishConfig": {
    "tag": "next"
  }
}<|MERGE_RESOLUTION|>--- conflicted
+++ resolved
@@ -2,6 +2,8 @@
   "name": "aws-cdk",
   "description": "CDK Toolkit, the command line tool for CDK apps",
   "version": "0.0.0",
+  "main": "lib/index.js",
+  "types": "lib/index.d.ts",
   "bin": {
     "cdk": "bin/cdk"
   },
@@ -51,15 +53,9 @@
     "@types/uuid": "^8.3.1",
     "@types/wrap-ansi": "^3.0.0",
     "@types/yargs": "^15.0.14",
-<<<<<<< HEAD
     "aws-sdk-mock": "^5.4.0",
     "@aws-cdk/cdk-build-tools": "0.0.0",
-    "constructs": "^3.3.69",
-=======
-    "aws-sdk-mock": "^5.2.1",
-    "cdk-build-tools": "0.0.0",
     "constructs": "^10.0.0",
->>>>>>> de5bf5d5
     "jest": "^26.6.3",
     "make-runnable": "^1.3.10",
     "mockery": "^2.1.0",
@@ -125,6 +121,6 @@
   "stability": "stable",
   "maturity": "stable",
   "publishConfig": {
-    "tag": "next"
+    "tag": "latest"
   }
 }