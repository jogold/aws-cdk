{
<<<<<<< HEAD
  "majorVersion": 1,
  "releaseType": "stable"
=======
  "majorVersion": 2,
  "releaseType": "alpha",
  "distTag": "next"
>>>>>>> b1309a85
}<|MERGE_RESOLUTION|>--- conflicted
+++ resolved
@@ -1,10 +1,4 @@
 {
-<<<<<<< HEAD
-  "majorVersion": 1,
-  "releaseType": "stable"
-=======
   "majorVersion": 2,
-  "releaseType": "alpha",
-  "distTag": "next"
->>>>>>> b1309a85
+  "releaseType": "alpha"
 }