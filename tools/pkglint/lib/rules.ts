--- conflicted
+++ resolved
@@ -253,19 +253,11 @@
 
   public validate(pkg: PackageJson): void {
     const atTypesNode = pkg.getDevDependency('@types/node');
-<<<<<<< HEAD
-    if (atTypesNode && !atTypesNode.startsWith('^8.11.')) {
-      pkg.report({
-        ruleName: this.name,
-        message: `packages must support node version 8 and up, but ${atTypesNode} is declared`,
-        fix: () => pkg.addDevDependency('@types/node', '^8.11.38')
-=======
     if (atTypesNode && !atTypesNode.startsWith('^8.')) {
       pkg.report({
         ruleName: this.name,
         message: `packages must support node version 8 and up, but ${atTypesNode} is declared`,
         fix: () => pkg.addDevDependency('@types/node', '^8.10.38')
->>>>>>> da6a7991
       });
     }
   }
